--- conflicted
+++ resolved
@@ -4,10 +4,6 @@
 UMAP + HDBSCAN 하이퍼파라미터 탐색 스크립트 (재현성 강화 버전)
  - 10만 개 전수 탐색은 시간이 오래 걸리므로 2만 개 샘플로 튜닝 → YAML 저장
  - 결과 로그는 results 폴더에, YAML 파일은 yaml 폴더에 저장
-<<<<<<< HEAD
-   (각각 --save_name 뒤에 날짜와 시간이 붙은 파일명)
-=======
->>>>>>> 0627e04d
  - tqdm 프로그레스바로 실시간 진행률 출력
  - pathlib 대신 os 모듈만 사용
  - `set_global_seed()` 로 NumPy·random·PYTHONHASHSEED 모두 고정 → 반복 실행 시
@@ -29,10 +25,7 @@
 import random
 from itertools import product
 import logging
-<<<<<<< HEAD
 from datetime import datetime
-=======
->>>>>>> 0627e04d
 
 import numpy as np
 import pandas as pd
@@ -66,12 +59,9 @@
     p = argparse.ArgumentParser(description="DenseClus 하이퍼파라미터 튜닝")
     p.add_argument("--data_path", default='./data/flat-training.csv', help="CSV 데이터 경로")
     p.add_argument("--save_name", default='hp_config', help="저장 파일 이름 (확장자 제외)")
-<<<<<<< HEAD
-=======
     p.add_argument("--method", type=str, 
                    choices=["intersection", "union", "contrast", "intersection_union_mapper", "ensemble"],
                    default='intersection_union_mapper')
->>>>>>> 0627e04d
     p.add_argument("--sample", type=int, default=None, help="튜닝용 샘플 수")
     p.add_argument("--dropna", action="store_true", help="결측 컬럼 제거 여부")
     p.add_argument("--seed", type=int, default=42, help="랜덤 시드")
@@ -122,14 +112,11 @@
     os.makedirs("results", exist_ok=True)
     os.makedirs("yaml", exist_ok=True)
 
-<<<<<<< HEAD
     timestamp = datetime.now().strftime("%Y%m%d_%H%M%S")
     save_prefix = f"{args.save_name}_{timestamp}"
     log_path = os.path.join("results", f"{save_prefix}.log")
     yaml_path = os.path.join("yaml", f"{save_prefix}.yaml")
-=======
-    log_path = os.path.join("results", f"{args.save_name}.log")
->>>>>>> 0627e04d
+    
     logging.basicConfig(
         level=logging.INFO,
         format="%(asctime)s - %(message)s",
@@ -187,10 +174,7 @@
 
             if score > best_score:
                 best_score = score
-<<<<<<< HEAD
-                best_params = {"umap_params": u_params, "hdbscan_params": h_params}
-
-=======
+
                 best_params = {
                     "n_samples": args.sample,
                     "dropna": args.dropna,
@@ -200,16 +184,12 @@
                     "hdbscan_params": h_params }
 
                 yaml_path = os.path.join("yaml", f"{args.save_name}.yaml")
->>>>>>> 0627e04d
                 with open(yaml_path, "w", encoding="utf-8") as f:
                     yaml.dump(best_params, f, sort_keys=False, allow_unicode=True, indent=4)
 
                 best_msg = (
-<<<<<<< HEAD
-                    f"📈 New best → score={best_score:.4f} | cov={coverage:.3f}, dbcv={dbcv:.3f}"
-=======
+
                     f"📈 New best → score={best_score:.4f} | cov={coverage:.6f}, dbcv={dbcv:.6f}"
->>>>>>> 0627e04d
                 )
                 logger.info(best_msg)
                 pbar.write("\n" + best_msg)
@@ -219,10 +199,7 @@
     pbar.close()
 
     logger.info("✅ 튜닝 완료!")
-<<<<<<< HEAD
     logger.info(f"YAML saved to: {yaml_path}")
     logger.info(f"Log saved to : {log_path}")
-=======
->>>>>>> 0627e04d
     logger.info(f"Best score  : {best_score}")
     logger.info("Best params :\n" + yaml.safe_dump(best_params, sort_keys=False))